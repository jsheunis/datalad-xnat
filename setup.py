#!/usr/bin/env python

import sys
from setuptools import setup
import versioneer

from _datalad_buildsupport.setup import (
    BuildManPage,
)

cmdclass = versioneer.get_cmdclass()
cmdclass.update(build_manpage=BuildManPage)

# Give setuptools a hint to complain if it's too old a version
# 43.0.0 allows us to put most metadata in setup.cfg and causes pyproject.toml
# to be automatically included in sdists
# Should match pyproject.toml
SETUP_REQUIRES = ['setuptools >= 43.0.0']
# This enables setuptools to install wheel on-the-fly
SETUP_REQUIRES += ['wheel'] if 'bdist_wheel' in sys.argv else []

if __name__ == '__main__':
    setup(name='datalad_xnat',
          version=versioneer.get_version(),
          cmdclass=cmdclass,
          setup_requires=SETUP_REQUIRES,
<<<<<<< HEAD
          entry_points={
              'datalad.extensions': [
                  'xnat=datalad_xnat:command_suite',
              ],
          },
    )
=======
    )
>>>>>>> c4c4f52b
<|MERGE_RESOLUTION|>--- conflicted
+++ resolved
@@ -24,13 +24,4 @@
           version=versioneer.get_version(),
           cmdclass=cmdclass,
           setup_requires=SETUP_REQUIRES,
-<<<<<<< HEAD
-          entry_points={
-              'datalad.extensions': [
-                  'xnat=datalad_xnat:command_suite',
-              ],
-          },
-    )
-=======
-    )
->>>>>>> c4c4f52b
+    )